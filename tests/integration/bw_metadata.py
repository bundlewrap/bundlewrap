from json import loads
from os.path import join

from bundlewrap.utils.testing import make_repo, run


def test_empty(tmpdir):
    make_repo(
        tmpdir,
        nodes={
            "node1": {},
        },
    )
    stdout, stderr, rcode = run("bw metadata node1", path=str(tmpdir))
    assert stdout == b"{}\n"
    assert stderr == b""
    assert rcode == 0


def test_simple(tmpdir):
    make_repo(
        tmpdir,
        nodes={
            "node1": {'metadata': {"foo": "bar"}},
        },
    )
    stdout, stderr, rcode = run("bw metadata node1", path=str(tmpdir))
    assert loads(stdout.decode()) == {"foo": "bar"}
    assert stderr == b""
    assert rcode == 0


def test_object(tmpdir):
    make_repo(tmpdir)
    with open(join(str(tmpdir), "nodes.py"), 'w') as f:
        f.write("nodes = {'node1': {'metadata': {'foo': object}}}")
    stdout, stderr, rcode = run("bw metadata node1", path=str(tmpdir))
    assert rcode == 1


def test_merge(tmpdir):
    make_repo(
        tmpdir,
        nodes={
            "node1": {
                'metadata': {
                    "foo": {
                        "bar": "baz",
                    },
                },
            },
        },
        groups={
            "group1": {
                'members': ["node1"],
                'metadata': {
                    "ding": 5,
                    "foo": {
                        "bar": "ZAB",
                        "baz": "bar",
                    },
                },
            },
        },
    )
    stdout, stderr, rcode = run("bw metadata node1", path=str(tmpdir))
    assert loads(stdout.decode()) == {
        "ding": 5,
        "foo": {
            "bar": "baz",
            "baz": "bar",
        },
    }
    assert stderr == b""
    assert rcode == 0


def test_metadatapy(tmpdir):
    make_repo(
        tmpdir,
        bundles={"test": {}},
        nodes={
            "node1": {
                'bundles': ["test"],
                'metadata': {
                    "foo": {
                        "bar": "shizzle",
                    },
                },
            },
        },
    )
    with open(join(str(tmpdir), "bundles", "test", "metadata.py"), 'w') as f:
        f.write(
"""@metadata_reactor
def foo(metadata):
    return {
        "baz": node.name,
        "frob": metadata.get("foo/bar", "shnozzle") + "ay",
        "gob": metadata.get("shlop", "mop"),
    }
""")
    stdout, stderr, rcode = run("bw metadata node1", path=str(tmpdir))
    assert loads(stdout.decode()) == {
        "baz": "node1",
        "foo": {
            "bar": "shizzle",
        },
        "frob": "shizzleay",
        "gob": "mop",
    }
    assert stderr == b""
    assert rcode == 0


def test_metadatapy_defaults(tmpdir):
    make_repo(
        tmpdir,
        bundles={"test": {}},
        nodes={
            "node1": {
                'bundles': ["test"],
                'metadata': {"foo": "bar"},
            },
        },
    )
    with open(join(str(tmpdir), "bundles", "test", "metadata.py"), 'w') as f:
        f.write(
"""defaults = {
    "baz": node.name,
    "foo": "baz",
}
""")
    stdout, stderr, rcode = run("bw metadata node1", path=str(tmpdir))
    assert loads(stdout.decode()) == {
        "baz": "node1",
        "foo": "bar",
    }
    assert stderr == b""
    assert rcode == 0


def test_metadatapy_defaults_atomic(tmpdir):
    make_repo(
        tmpdir,
        bundles={"test": {}},
    )
    with open(join(str(tmpdir), "nodes.py"), 'w') as f:
        f.write(
"""
from bundlewrap.metadata import atomic

nodes = {
    "node1": {
        'bundles': ["test"],
        'metadata': {"foo": atomic({"bar": "baz"})},
    },
}
""")
    with open(join(str(tmpdir), "bundles", "test", "metadata.py"), 'w') as f:
        f.write(
"""defaults = {
    "foo": {
        "bar": "frob",
        "baz": "gobble",
    },
}
""")
    stdout, stderr, rcode = run("bw metadata node1", path=str(tmpdir))
    assert loads(stdout.decode()) == {
        "foo": {"bar": "baz"},
    }
    assert stderr == b""
    assert rcode == 0


def test_metadatapy_update(tmpdir):
    make_repo(
        tmpdir,
        bundles={"test": {}},
        nodes={
            "node1": {
                'bundles': ["test"],
                'metadata': {"foo": "bar"},
            },
        },
    )
    with open(join(str(tmpdir), "bundles", "test", "metadata.py"), 'w') as f:
        f.write(
"""@metadata_reactor
def foo(metadata):
    return {
        "baz": "foo",
        "foo": "baz",
    }
""")
    stdout, stderr, rcode = run("bw metadata node1", path=str(tmpdir))
    assert loads(stdout.decode()) == {
        "baz": "foo",
        "foo": "baz",
    }
    assert stderr == b""
    assert rcode == 0


def test_table(tmpdir):
    make_repo(
        tmpdir,
        nodes={
            "node1": {
                'metadata': {
                    "foo_dict": {
                        "bar": "baz",
                    },
                    "foo_list": ["bar", 1],
                    "foo_int": 47,
                    "foo_umlaut": "föö",
                },
            },
            "node2": {
                'metadata': {
                    "foo_dict": {
                        "baz": "bar",
                    },
                    "foo_list": [],
                    "foo_int": -3,
                    "foo_umlaut": "füü",
                },
            },
        },
        groups={
            "all": {
                'members': ["node1", "node2"],
            },
        },
    )
    stdout, stderr, rcode = run("BW_TABLE_STYLE=grep bw metadata --table all foo_dict bar, foo_list, foo_int, foo_umlaut", path=str(tmpdir))
    assert stdout.decode('utf-8') == """node\tfoo_dict bar\tfoo_list\tfoo_int\tfoo_umlaut
node1\tbaz\tbar, 1\t47\tföö
node2\t<missing>\t\t-3\tfüü
"""
    assert stderr == b""
    assert rcode == 0


def test_table_no_key(tmpdir):
    make_repo(
        tmpdir,
        nodes={
            "node1": {},
        },
    )
    stdout, stderr, rcode = run("bw metadata --table node1", path=str(tmpdir))
    assert rcode == 1


def test_metadatapy_proc_merge_order(tmpdir):
    make_repo(
        tmpdir,
        bundles={"test": {}},
        nodes={
            "node1": {
                'bundles': ["test"],
                'metadata': {
                    "one": "node",
                    "two": "node",
                    "five": "node",
                },
            },
        },
    )
    with open(join(str(tmpdir), "bundles", "test", "metadata.py"), 'w') as f:
        f.write(
"""defaults = {
    "two": "defaults",
    "three": "defaults",
    "four": "defaults",
}

@metadata_reactor
def foo_reactor(metadata):
    return {
        "four": "reactor",
        "five": "reactor",
    }
""")
    stdout, stderr, rcode = run("bw metadata node1", path=str(tmpdir))
    assert loads(stdout.decode()) == {
        "one": "node",
        "two": "node",
        "three": "defaults",
        "four": "reactor",
        "five": "reactor",
    }
    assert stderr == b""
    assert rcode == 0


def test_metadatapy_do_not_run_me_again(tmpdir):
    make_repo(
        tmpdir,
        bundles={"test": {}},
        nodes={
            "node1": {
                'bundles': ["test"],
            },
        },
    )
    with open(join(str(tmpdir), "bundles", "test", "metadata.py"), 'w') as f:
        f.write(
"""called = False
@metadata_reactor
def foo_reactor(metadata):
    global called
    if not called:
        called = True
        raise DoNotRunAgain
    else:
        raise AssertionError
<<<<<<< HEAD
=======

>>>>>>> 7b016870
@metadata_reactor
def bar_reactor(metadata):
    return {'called': called}
""")
    stdout, stderr, rcode = run("bw metadata node1", path=str(tmpdir))
    assert loads(stdout.decode()) == {
        "called": True,
    }
    assert stderr == b""
    assert rcode == 0


def test_metadatapy_reactor_keyerror_from_metastack(tmpdir):
    make_repo(
        tmpdir,
        bundles={"test": {}},
        nodes={
            "node1": {
                'bundles': ["test"],
            },
        },
    )
    with open(join(str(tmpdir), "bundles", "test", "metadata.py"), 'w') as f:
        f.write(
"""
@metadata_reactor
def foo_reactor(metadata):
    return {'foo': metadata.get('bar')}
""")
    stdout, stderr, rcode = run("bw metadata node1", path=str(tmpdir))
    assert rcode == 1
    assert b"node1" in stderr
    assert b"foo_reactor" in stderr
    assert b"'bar'" in stderr
<<<<<<< HEAD


=======


>>>>>>> 7b016870
def test_metadatapy_reactor_keyerror_from_dict(tmpdir):
    make_repo(
        tmpdir,
        bundles={"test": {}},
        nodes={
            "node1": {
                'bundles': ["test"],
            },
        },
    )
    with open(join(str(tmpdir), "bundles", "test", "metadata.py"), 'w') as f:
        f.write(
"""
@metadata_reactor
def foo_reactor(metadata):
    x = {}['baz']
    return {'x': x}
""")
    stdout, stderr, rcode = run("bw metadata node1", path=str(tmpdir))
    assert rcode == 1
    assert b"node1" in stderr
    assert b"foo_reactor" in stderr
    assert b"'baz'" in stderr


def test_metadatapy_reactor_keyerror_fixed(tmpdir):
    make_repo(
        tmpdir,
        bundles={"test": {}},
        nodes={
            "node1": {
                'bundles': ["test"],
            },
        },
    )
    with open(join(str(tmpdir), "bundles", "test", "metadata.py"), 'w') as f:
        f.write(
"""
@metadata_reactor
def foo(metadata):
    bar_ran = metadata.get('bar_ran', False)
    if not bar_ran:
        return {'foo_ran': True}
    else:
        return {'foo': metadata.get('bar'), 'foo_ran': True}
<<<<<<< HEAD
=======

>>>>>>> 7b016870
@metadata_reactor
def bar(metadata):
    foo_ran = metadata.get('foo_ran', False)
    if not foo_ran:
        return {'bar_ran': False}
    else:
        return {'bar': 47, 'bar_ran': True}
""")
    stdout, stderr, rcode = run("bw metadata node1", path=str(tmpdir))
    assert loads(stdout.decode()) == {
        "bar": 47,
        "bar_ran": True,
        "foo": 47,
        "foo_ran": True,
    }
    assert stderr == b""
    assert rcode == 0


def test_metadatapy_infinite_loop(tmpdir):
    make_repo(
        tmpdir,
        bundles={"test": {}},
        nodes={
            "node1": {
                'bundles': ["test"],
            },
        },
    )
    with open(join(str(tmpdir), "bundles", "test", "metadata.py"), 'w') as f:
        f.write(
"""
@metadata_reactor
def plusone(metadata):
    return {'foo': metadata.get('foo', 0) + 1 }

@metadata_reactor
def plustwo(metadata):
    return {'foo': metadata.get('foo', 0) + 2 }
""")
    stdout, stderr, rcode = run("bw metadata node1", path=str(tmpdir))
    assert rcode == 1<|MERGE_RESOLUTION|>--- conflicted
+++ resolved
@@ -317,10 +317,8 @@
         raise DoNotRunAgain
     else:
         raise AssertionError
-<<<<<<< HEAD
-=======
-
->>>>>>> 7b016870
+
+
 @metadata_reactor
 def bar_reactor(metadata):
     return {'called': called}
@@ -355,13 +353,8 @@
     assert b"node1" in stderr
     assert b"foo_reactor" in stderr
     assert b"'bar'" in stderr
-<<<<<<< HEAD
-
-
-=======
-
-
->>>>>>> 7b016870
+
+
 def test_metadatapy_reactor_keyerror_from_dict(tmpdir):
     make_repo(
         tmpdir,
@@ -407,10 +400,8 @@
         return {'foo_ran': True}
     else:
         return {'foo': metadata.get('bar'), 'foo_ran': True}
-<<<<<<< HEAD
-=======
-
->>>>>>> 7b016870
+
+
 @metadata_reactor
 def bar(metadata):
     foo_ran = metadata.get('foo_ran', False)
