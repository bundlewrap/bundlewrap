--- conflicted
+++ resolved
@@ -16,15 +16,6 @@
     type(None),
 )
 
-<<<<<<< HEAD
-# constants returned as options by metadata processors
-DONE = 1
-RUN_ME_AGAIN = 2
-DEFAULTS = 3
-OVERWRITE = 4
-
-=======
->>>>>>> 7b016870
 
 class DoNotRunAgain(Exception):
     """
@@ -38,11 +29,7 @@
         raise TypeError(_("metadata must be a dict"))
     if isinstance(metadata, dict):
         for key, value in metadata.items():
-<<<<<<< HEAD
-            if not isinstance(key, text_type):
-=======
             if not isinstance(key, str):
->>>>>>> 7b016870
                 raise TypeError(_("metadata keys must be str, not: {}").format(repr(key)))
             validate_metadata(value, _top_level=False)
     elif isinstance(metadata, (tuple, list, set)):
