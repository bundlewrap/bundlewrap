# -*- coding: utf-8 -*-
from __future__ import unicode_literals

from os.path import exists, join

from .exceptions import BundleError, NoSuchBundle, RepositoryError
<<<<<<< HEAD
from .metadata import DEFAULTS, DONE, RUN_ME_AGAIN, OVERWRITE
from .utils import cached_property
=======
from .metadata import DEFAULTS, DONE, RUN_ME_AGAIN, OVERWRITE, DoNotRunAgain
from .utils import cached_property, get_all_attrs_from_file
>>>>>>> 0ce747df
from .utils.text import bold, mark_for_translation as _
from .utils.text import validate_name
from .utils.ui import io


FILENAME_BUNDLE = "items.py"
FILENAME_METADATA = "metadata.py"


def metadata_defaults(func):
    """
    Decorator that tags metadata defaults.
    """
    func._is_metadata_processor = True
    func._is_metadata_defaults = True
    return func


def metadata_processor_classic(func):
    """
    Decorator that tags metadata processors.
    """
    func._is_metadata_processor = True
    func._is_classic_metadata_processor = True
    return func


def metadata_reactor(func):
    """
    Decorator that tags metadata reactors.
    """
    func._is_metadata_processor = True
    func._is_metadata_reactor = True
    return func


class Bundle(object):
    """
    A collection of config items, bound to a node.
    """
    def __init__(self, node, name):
        self.name = name
        self.node = node
        self.repo = node.repo

        if not validate_name(name):
            raise RepositoryError(_("invalid bundle name: {}").format(name))

        if name not in self.repo.bundle_names:
            raise NoSuchBundle(_("bundle not found: {}").format(name))

        self.bundle_dir = join(self.repo.bundles_dir, self.name)
        self.bundle_data_dir = join(self.repo.data_dir, self.name)
        self.bundle_file = join(self.bundle_dir, FILENAME_BUNDLE)
        self.metadata_file = join(self.bundle_dir, FILENAME_METADATA)

    def __lt__(self, other):
        return self.name < other.name

    @cached_property
    @io.job_wrapper(_("{}  {}  parsing bundle").format(bold("{0.node.name}"), bold("{0.name}")))
    def bundle_attrs(self):
        if not exists(self.bundle_file):
            return {}
        else:
            return self.repo.get_all_attrs_from_file(
                self.bundle_file,
                base_env={
                    'node': self.node,
                    'repo': self.repo,
                },
            )

    @cached_property
    @io.job_wrapper(_("{}  {}  creating items").format(bold("{0.node.name}"), bold("{0.name}")))
    def items(self):
        for item_class in self.repo.item_classes:
            for item_name, item_attrs in self.bundle_attrs.get(
                item_class.BUNDLE_ATTRIBUTE_NAME,
                {},
            ).items():
                yield self.make_item(
                    item_class.BUNDLE_ATTRIBUTE_NAME,
                    item_name,
                    item_attrs,
                )

    def make_item(self, attribute_name, item_name, item_attrs):
        for item_class in self.repo.item_classes:
            if item_class.BUNDLE_ATTRIBUTE_NAME == attribute_name:
                return item_class(self, item_name, item_attrs)
        raise RuntimeError(
            _("bundle '{bundle}' tried to generate item '{item}' from "
              "unknown attribute '{attr}'").format(
                attr=attribute_name,
                bundle=self.name,
                item=item_name,
            )
        )

    @cached_property
    def _metadata_processors(self):
        with io.job(_("{node}  {bundle}  collecting metadata processors").format(
            node=bold(self.node.name),
            bundle=bold(self.name),
        )):
            if not exists(self.metadata_file):
                return set(), set(), set()
            defaults = set()
            reactors = set()
            classic_processors = set()
            internal_names = set()
            for name, attr in self.repo.get_all_attrs_from_file(
                self.metadata_file,
                base_env={
                    'DEFAULTS': DEFAULTS,
                    'DONE': DONE,
                    'OVERWRITE': OVERWRITE,
                    'RUN_ME_AGAIN': RUN_ME_AGAIN,
                    'DoNotRunAgain': DoNotRunAgain,
                    'metadata_defaults': metadata_defaults,
                    'metadata_processor': metadata_processor_classic,
                    'metadata_reactor': metadata_reactor,
                    'node': self.node,
                    'repo': self.repo,
                },
            ).items():
                if getattr(attr, '_is_metadata_processor', False):
                    internal_name = getattr(attr, '__name__', name)
                    if internal_name in internal_names:
                        raise BundleError(_(
                            "Metadata processor '{name}' in bundle {bundle} for node {node} has "
                            "__name__ '{internal_name}', which was previously used by another "
                            "metadata processor in the same metadata.py. BundleWrap uses __name__ "
                            "internally to tell metadata processors apart, so this is a problem. "
                            "Perhaps you used a decorator on your metadata processors that "
                            "doesn't use functools.wraps? You should use that."
                        ).format(
                            bundle=self.name,
                            node=self.node.name,
                            internal_name=internal_name,
                            name=name,
                        ))
                    internal_names.add(internal_name)
                    if getattr(attr, '_is_metadata_defaults', False):
                        defaults.add(attr)
                    elif getattr(attr, '_is_metadata_reactor', False):
                        reactors.add(attr)
                    elif getattr(attr, '_is_classic_metadata_processor', False):
                        classic_processors.add(attr)
                    else:
                        # this should never happen
                        raise AssertionError
            return defaults, reactors, classic_processors<|MERGE_RESOLUTION|>--- conflicted
+++ resolved
@@ -4,13 +4,8 @@
 from os.path import exists, join
 
 from .exceptions import BundleError, NoSuchBundle, RepositoryError
-<<<<<<< HEAD
-from .metadata import DEFAULTS, DONE, RUN_ME_AGAIN, OVERWRITE
+from .metadata import DEFAULTS, DONE, RUN_ME_AGAIN, OVERWRITE, DoNotRunAgain
 from .utils import cached_property
-=======
-from .metadata import DEFAULTS, DONE, RUN_ME_AGAIN, OVERWRITE, DoNotRunAgain
-from .utils import cached_property, get_all_attrs_from_file
->>>>>>> 0ce747df
 from .utils.text import bold, mark_for_translation as _
 from .utils.text import validate_name
 from .utils.ui import io
