<<<<<<< HEAD
# -*- coding: utf-8 -*-
from __future__ import unicode_literals

VERSION = (3, 10, 0)
=======
VERSION = (3, 9, 0)
>>>>>>> 7b016870
VERSION_STRING = ".".join([str(v) for v in VERSION])<|MERGE_RESOLUTION|>--- conflicted
+++ resolved
@@ -1,9 +1,2 @@
-<<<<<<< HEAD
-# -*- coding: utf-8 -*-
-from __future__ import unicode_literals
-
-VERSION = (3, 10, 0)
-=======
-VERSION = (3, 9, 0)
->>>>>>> 7b016870
+VERSION = (4, 0, 0)
 VERSION_STRING = ".".join([str(v) for v in VERSION])