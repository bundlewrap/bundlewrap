--- conflicted
+++ resolved
@@ -4,11 +4,7 @@
 - 3.6
 - 3.7
 - 3.8
-<<<<<<< HEAD
-dist: xenial  # required for Python 3.7 https://github.com/travis-ci/travis-ci/issues/9815
-=======
 dist: bionic
->>>>>>> ec5b9614
 services:
 - postgresql
 install:
