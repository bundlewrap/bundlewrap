<<<<<<< HEAD
# -*- coding: utf-8 -*-
from __future__ import unicode_literals

=======
from copy import copy
>>>>>>> f18e1904
from imp import load_source
from os import listdir, mkdir
from os.path import isdir, isfile, join

from . import items
from .exceptions import NoSuchGroup, NoSuchNode, NoSuchRepository, RepositoryError
from .group import Group
from .node import Node
from . import utils
from .utils.scm import get_rev
from .utils.text import mark_for_translation as _, validate_name

DIRNAME_BUNDLES = "bundles"
DIRNAME_DATA = "data"
DIRNAME_HOOKS = "hooks"
DIRNAME_ITEM_TYPES = "items"
DIRNAME_LIBS = "libs"
FILENAME_GROUPS = "groups.py"
FILENAME_NODES = "nodes.py"

HOOK_EVENTS = (
    'action_run_start',
    'action_run_end',
    'apply_start',
    'apply_end',
    'item_apply_start',
    'item_apply_end',
    'node_apply_start',
    'node_apply_end',
    'node_run_start',
    'node_run_end',
    'run_start',
    'run_end',
)

INITIAL_CONTENT = {
    FILENAME_GROUPS: _("""
groups = {
    #'group1': {
    #    'bundles': (
    #        'bundle1',
    #    ),
    #    'members': (
    #        'node1',
    #    ),
    #    'subgroups': (
    #        'group2',
    #    ),
    #},
    'all': {
        'member_patterns': (
            r".*",
        ),
    },
}
    """),

    FILENAME_NODES: _("""
nodes = {
    'node1': {
        'hostname': "localhost",
    },
}
    """),
}


def groups_from_file(filepath, libs):
    """
    Returns all groups as defined in the given groups.py.
    """
    try:
        flat_group_dict = utils.getattr_from_file(
            filepath,
            'groups',
            base_env={'libs': libs},
        )
    except KeyError:
        raise RepositoryError(_(
            "{} must define a 'groups' variable"
        ).format(filepath))
    for groupname, infodict in flat_group_dict.items():
        yield Group(groupname, infodict)


class HooksProxy(object):
    def __init__(self, path):
        self.__hook_cache = {}
        self.__module_cache = {}
        self.__path = path
        self.__registered_hooks = None

    def __getattr__(self, attrname):
        if attrname not in HOOK_EVENTS:
            raise AttributeError

        if self.__registered_hooks is None:
            self._register_hooks()

        event = attrname

        if event not in self.__hook_cache:
            # build a list of files that define a hook for the event
            files = []
            for filename, events in self.__registered_hooks.items():
                if event in events:
                    files.append(filename)

            # check the cache for the imported function,
            # import if necessary
            for filename in files:
                if filename not in self.__module_cache:
                    self.__module_cache[filename] = {}
                    filepath = join(self.__path, filename)
                    for name, obj in utils.get_all_attrs_from_file(filepath).items():
                        if name not in HOOK_EVENTS:
                            continue
                        self.__module_cache[filename][name] = obj

            # define a function that calls all hook functions
            def hook(*args, **kwargs):
                for filename in files:
                    self.__module_cache[filename][event](*args, **kwargs)
            self.__hook_cache[event] = hook

        return self.__hook_cache[event]

    def __getstate__(self):
        return (self.__path, self.__registered_hooks)

    def __setstate__(self, state):
        self.__hook_cache = {}
        self.__module_cache = {}
        self.__path = state[0]
        self.__registered_hooks = state[1]

    def _register_hooks(self):
        """
        Builds an internal dictionary of defined hooks that is used in
        __getstate__ to avoid reimporting all hook modules in child
        processes.

        We have to do this since we cannot pass the imported functions
        to a child process. The dumb-but-simple approach would be to
        rediscover hooks in every child process (which might be costly).

        From this dictionary the child process knows which hooks exist
        and can import them only as needed.

        Priming __module_cache here is just a performance shortcut and
        could be left out.
        """
        self.__registered_hooks = {}

        if not isdir(self.__path):
            return

        for filename in listdir(self.__path):
            filepath = join(self.__path, filename)
            if not filename.endswith(".py") or \
                    not isfile(filepath) or \
                    filename.startswith("_"):
                continue
            self.__module_cache[filename] = {}
            self.__registered_hooks[filename] = []
            for name, obj in utils.get_all_attrs_from_file(filepath).items():
                if name not in HOOK_EVENTS:
                    continue
                self.__module_cache[filename][name] = obj
                self.__registered_hooks[filename].append(name)


def items_from_path(itempath):
    """
    Looks for Item subclasses in the items directory that ships with
    bundlewrap and the local items dir of this specific repo.

    An alternative method would involve metaclasses (as Django
    does it), but then it gets very hard to have two separate repos
    in the same process, because both of them would register config
    item classes globally.
    """
    for path in items.__path__ + [itempath]:
        if not isdir(path):
            continue
        for filename in listdir(path):
            filepath = join(path, filename)
            if not filename.endswith(".py") or \
                    not isfile(filepath) or \
                    filename.startswith("_"):
                continue
            for name, obj in \
                    utils.get_all_attrs_from_file(filepath).items():
                if obj == items.Item or name.startswith("_"):
                    continue
                try:
                    if issubclass(obj, items.Item):
                        yield obj
                except TypeError:
                    pass


class LibsProxy(object):
    def __init__(self, path):
        self.__module_cache = {}
        self.__path = path

    def __getattr__(self, attrname):
        if attrname not in self.__module_cache:
            filename = attrname + ".py"
            filepath = join(self.__path, filename)
            m = load_source('bundlewrap.repo.libs_{}'.format(attrname), filepath)
            self.__module_cache[attrname] = m
        return self.__module_cache[attrname]

    def __getstate__(self):
        return self.__path

    def __setstate__(self, state):
        self.__module_cache = {}
        self.__path = state


def nodes_from_file(filepath, libs):
    """
    Returns a list of nodes as defined in the given nodes.py.
    """
    try:
        flat_node_dict = utils.getattr_from_file(
            filepath,
            'nodes',
            base_env={'libs': libs},
        )
    except KeyError:
        raise RepositoryError(
            _("{} must define a 'nodes' variable").format(filepath)
        )
    for nodename, infodict in flat_node_dict.items():
        yield Node(nodename, infodict)


class Repository(object):
    def __init__(self, repo_path=None, password=None):
        self.path = "/dev/null" if repo_path is None else repo_path

        self._set_path(self.path)

        self.bundle_names = []
        self.group_dict = {}
        self.item_classes = []
        self.node_dict = {}
        self.password = password

        if repo_path is not None:
            self.populate_from_path(repo_path)

    def __eq__(self, other):
        if self.path == "/dev/null":
            # in-memory repos are never equal
            return False
        return self.path == other.path

    def __getstate__(self):
        """
        Removes cached item classes prior to pickling because they are loaded
        dynamically and can't be pickled.
        """
        state = copy(self.__dict__)
        state['item_classes'] = []
        return state

    def __setstate__(self, dict):
        self.__dict__ = dict
        for item_class in items_from_path(self.items_dir):
            self.item_classes.append(item_class)

    def __repr__(self):
        return "<Repository at '{}'>".format(self.path)

    @staticmethod
    def is_repo(path):
        """
        Validates whether the given path is a bundlewrap repository.
        """
        try:
            assert isdir(path)
            assert isfile(join(path, "nodes.py"))
            assert isfile(join(path, "groups.py"))
        except AssertionError:
            return False
        return True

    def add_group(self, group):
        """
        Adds the given group object to this repo.
        """
        if group.name in utils.names(self.nodes):
            raise RepositoryError(_("you cannot have a node and a group "
                                    "both named '{}'").format(group.name))
        if group.name in utils.names(self.groups):
            raise RepositoryError(_("you cannot have two groups "
                                    "both named '{}'").format(group.name))
        group.repo = self
        self.group_dict[group.name] = group

    def add_node(self, node):
        """
        Adds the given node object to this repo.
        """
        if node.name in utils.names(self.groups):
            raise RepositoryError(_("you cannot have a node and a group "
                                    "both named '{}'").format(node.name))
        if node.name in utils.names(self.nodes):
            raise RepositoryError(_("you cannot have two nodes "
                                    "both named '{}'").format(node.name))
        node.repo = self
        self.node_dict[node.name] = node

    @classmethod
    def create(cls, path):
        """
        Creates and returns a repository at path, which must exist and
        be empty.
        """
        for filename, content in INITIAL_CONTENT.items():
            with open(join(path, filename), 'w') as f:
                f.write(content.strip() + "\n")

        mkdir(join(path, DIRNAME_BUNDLES))
        mkdir(join(path, DIRNAME_ITEM_TYPES))

        return cls(path)

    def create_bundle(self, bundle_name):
        """
        Creates an empty bundle.
        """
        if not validate_name(bundle_name):
            raise ValueError(_("'{}' is not a valid bundle name").format(bundle_name))

        bundle_dir = join(self.bundles_dir, bundle_name)

        # deliberately not using makedirs() so this will raise an
        # exception if the directory exists
        mkdir(bundle_dir)
        mkdir(join(bundle_dir, "files"))

        open(join(bundle_dir, "bundle.py"), 'a').close()

    def get_group(self, group_name):
        try:
            return self.group_dict[group_name]
        except KeyError:
            raise NoSuchGroup(group_name)

    def get_node(self, node_name):
        try:
            return self.node_dict[node_name]
        except KeyError:
            raise NoSuchNode(node_name)

    @property
    def groups(self):
        return sorted(self.group_dict.values())

    def groups_for_node(self, node):
        for group in self.groups:
            if node in group.nodes:
                yield group

    @property
    def nodes(self):
        return sorted(self.node_dict.values())

    def nodes_in_all_groups(self, group_names):
        """
        Returns a list of nodes where every node is a member of every
        group given.
        """
        base_group = set(self.get_group(group_names[0]).nodes)
        for group_name in group_names[1:]:
            if not base_group:
                # quit early if we have already eliminated every node
                break
            base_group.intersection_update(set(self.get_group(group_name).nodes))
        result = list(base_group)
        result.sort()
        return result

    def nodes_in_any_group(self, group_names):
        """
        Returns all nodes that are a member of at least one of the given
        groups.
        """
        for node in self.nodes:
            if node.in_any_group(group_names):
                yield node

    def populate_from_path(self, path):
        if not self.is_repo(path):
            raise NoSuchRepository(
                _("'{}' is not a bundlewrap repository").format(path)
            )

        if path != self.path:
            self._set_path(path)

        # populate bundles
        self.bundle_names = []
        for dir_entry in listdir(self.bundles_dir):
            if validate_name(dir_entry):
                self.bundle_names.append(dir_entry)

        # populate groups
        self.group_dict = {}
        for group in groups_from_file(self.groups_file, self.libs):
            self.add_group(group)

        # populate items
        self.item_classes = []
        for item_class in items_from_path(self.items_dir):
            self.item_classes.append(item_class)

        # populate nodes
        self.node_dict = {}
        for node in nodes_from_file(self.nodes_file, self.libs):
            self.add_node(node)

    @utils.cached_property
    def revision(self):
        return get_rev()

    def _set_path(self, path):
        self.path = path
        self.bundles_dir = join(self.path, DIRNAME_BUNDLES)
        self.data_dir = join(self.path, DIRNAME_DATA)
        self.hooks_dir = join(self.path, DIRNAME_HOOKS)
        self.items_dir = join(self.path, DIRNAME_ITEM_TYPES)
        self.groups_file = join(self.path, FILENAME_GROUPS)
        self.libs_dir = join(self.path, DIRNAME_LIBS)
        self.nodes_file = join(self.path, FILENAME_NODES)

        self.hooks = HooksProxy(self.hooks_dir)
        self.libs = LibsProxy(self.libs_dir)<|MERGE_RESOLUTION|>--- conflicted
+++ resolved
@@ -1,10 +1,7 @@
-<<<<<<< HEAD
 # -*- coding: utf-8 -*-
 from __future__ import unicode_literals
 
-=======
 from copy import copy
->>>>>>> f18e1904
 from imp import load_source
 from os import listdir, mkdir
 from os.path import isdir, isfile, join
